--- conflicted
+++ resolved
@@ -7807,7 +7807,6 @@
 	}
 }
 
-<<<<<<< HEAD
 func serverHasMultiRange(t *testing.T) bool {
 	var hasMultiRange bool
 	err := client.QuerySingle(
@@ -7866,7 +7865,8 @@
 	err := client.QuerySingle(ctx, query, &result)
 	require.NoError(t, err)
 	assert.Equal(t, true, result)
-=======
+}
+
 func TestCustomSequenceTypeHandling(t *testing.T) {
 	ddl := `
 		CREATE SCALAR TYPE SampleSequence extending std::sequence;
@@ -7890,5 +7890,4 @@
 		assert.Equal(t, int64(1), val)
 		assert.True(t, isSet)
 	})
->>>>>>> 2a314360
 }